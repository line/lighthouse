"""
Copyright $today.year LY Corporation

LY Corporation licenses this file to you under the Apache License,
version 2.0 (the "License"); you may not use this file except in compliance
with the License. You may obtain a copy of the License at:

  https://www.apache.org/licenses/LICENSE-2.0

Unless required by applicable law or agreed to in writing, software
distributed under the License is distributed on an "AS IS" BASIS, WITHOUT
WARRANTIES OR CONDITIONS OF ANY KIND, either express or implied. See the
License for the specific language governing permissions and limitations
under the License.
"""
<<<<<<< HEAD

import torch
import ffmpeg
=======
import torch
>>>>>>> b96772ca
import pandas as pd
import gradio as gr
from lighthouse.models import CGDETRPredictor

<<<<<<< HEAD
# use GPU if available
device = "cuda" if torch.cuda.is_available() else "cpu"

# slowfast_path is necesary if you use clip_slowfast features
query = 'A man is speaking in front of the camera'
model = CGDETRPredictor('results/clip_cg_detr/qvhighlight/best.ckpt', device=device, 
                        feature_name='clip', slowfast_path='SLOWFAST_8x8_R50.pkl')

TOPK_MOMENT = 5
TOPK_HIGHLIGHT = 5

=======
device = "cuda" if torch.cuda.is_available() else "cpu"

model = CGDETRPredictor('results/clip_cg_detr/qvhighlight/best.ckpt', 
                        device=device, feature_name='clip', slowfast_path='SLOWFAST_8x8_R50.pkl')
topk_moments = 5
>>>>>>> b96772ca
js_codes = ["""() => {{
            let moment_text = document.getElementById('result_{}').textContent;
            var replaced_text = moment_text.replace(/moment..../, '').replace(/\ Score.*/, '');
            let start_end = JSON.parse(replaced_text);
            document.getElementsByTagName("video")[0].currentTime = start_end[0];
            document.getElementsByTagName("video")[0].play();
        }}""".format(i) for i in range(TOPK_MOMENT)]


def video_upload(video):
    if video is None:
        model.video_feats = None
        model.video_mask = None
        model.video_path = None
        yield gr.update(value="Removed the video", visible=True)
    else:
        yield gr.update(value="Processing the video. Wait for a minute...", visible=True)
        model.encode_video(video)
        yield gr.update(value="Finished video processing!", visible=True)


def predict(textbox, line, gallery):
    prediction = model.predict(textbox)
    if prediction is None:
        raise gr.Error('Upload the video before pushing the `Retrieve moment & highlight detection` button.')
    else:
        mr_results = prediction['pred_relevant_windows']
        hl_results = prediction['pred_saliency_scores']

        buttons = []
        for i, pred in enumerate(mr_results[:TOPK_MOMENT]):
            buttons.append(gr.Button(value='moment {}: [{}, {}] Score: {}'.format(i+1, pred[0], pred[1], pred[2]), visible=True))
        
        # Visualize the HD score
        seconds = [model.clip_len * i for i in range(len(hl_results))]
        hl_data = pd.DataFrame({ 'second': seconds, 'saliency_score': hl_results })
        min_val, max_val = min(hl_results), max(hl_results) + 1
        min_x, max_x = min(seconds), max(seconds)
        line = gr.LinePlot(value=hl_data, x='second', y='saliency_score', visible=True, y_lim=[min_val, max_val], x_lim=[min_x, max_x])

        # Show highlight frames
        highlighted_seconds = hl_data.nlargest(columns='saliency_score', n=TOPK_HIGHLIGHT).second.tolist()
        output_image_paths = []
        for i, second in enumerate(highlighted_seconds):
            output_path = "gradio_demo/highlight_frames/highlight_{}.png".format(i)
            (
                ffmpeg
                .input(model.video_path, ss=second)
                .output(output_path, vframes=1, qscale=2)
                .global_args('-loglevel', 'quiet', '-y')
                .run()
            )
            output_image_paths.append(output_path)
        gallery = gr.Gallery(value=output_image_paths, label='gradio', columns=5, show_download_button=True, visible=True)
        return buttons + [line, gallery]

def main():
    title = """# Moment Retrieval & Highlight Detection Demo: CG-DETR trained on QVHighlights"""
    with gr.Blocks(theme=gr.themes.Soft()) as demo:
        gr.Markdown(title)

        with gr.Row():
            with gr.Column():
                with gr.Group():
                    video_input = gr.Video(elem_id='video', height=600)
                    output = gr.Textbox(label='Video processing progress')  # 初期は非表示
                    query_input = gr.Textbox(label='query')
                    button = gr.Button("Retrieve moment & highlight detection", variant="primary")
            
            with gr.Column():
                with gr.Group():
                    gr.Markdown("## Retrieved moments")

                    button_1 = gr.Button(value='moment 1', visible=False, elem_id='result_0')
                    button_2 = gr.Button(value='moment 2', visible=False, elem_id='result_1')
                    button_3 = gr.Button(value='moment 3', visible=False, elem_id='result_2')
                    button_4 = gr.Button(value='moment 4', visible=False, elem_id='result_3')
                    button_5 = gr.Button(value='moment 5', visible=False, elem_id='result_4')

                    button_1.click(None, None, None, js=js_codes[0])
                    button_2.click(None, None, None, js=js_codes[1])
                    button_3.click(None, None, None, js=js_codes[2])
                    button_4.click(None, None, None, js=js_codes[3])
                    button_5.click(None, None, None, js=js_codes[4])

                # dummy
                with gr.Group():
                    gr.Markdown("## Saliency score")
                    line = gr.LinePlot(value=pd.DataFrame({'x': [], 'y': []}), x='x', y='y', visible=False)
                    gr.Markdown("### Highlighted frames")
                    gallery = gr.Gallery(value=[], label="highlight", columns=5, visible=False)
                
                
                video_input.change(video_upload, inputs=[video_input], outputs=output)
                
                button.click(predict, 
                            inputs=[query_input, line, gallery], 
                            outputs=[button_1, button_2, button_3, button_4, button_5, line, gallery])

    demo.launch()

if __name__ == "__main__":
    main()<|MERGE_RESOLUTION|>--- conflicted
+++ resolved
@@ -13,36 +13,20 @@
 License for the specific language governing permissions and limitations
 under the License.
 """
-<<<<<<< HEAD
-
 import torch
 import ffmpeg
-=======
-import torch
->>>>>>> b96772ca
 import pandas as pd
 import gradio as gr
 from lighthouse.models import CGDETRPredictor
 
-<<<<<<< HEAD
 # use GPU if available
 device = "cuda" if torch.cuda.is_available() else "cpu"
 
-# slowfast_path is necesary if you use clip_slowfast features
-query = 'A man is speaking in front of the camera'
 model = CGDETRPredictor('results/clip_cg_detr/qvhighlight/best.ckpt', device=device, 
                         feature_name='clip', slowfast_path='SLOWFAST_8x8_R50.pkl')
-
 TOPK_MOMENT = 5
 TOPK_HIGHLIGHT = 5
 
-=======
-device = "cuda" if torch.cuda.is_available() else "cpu"
-
-model = CGDETRPredictor('results/clip_cg_detr/qvhighlight/best.ckpt', 
-                        device=device, feature_name='clip', slowfast_path='SLOWFAST_8x8_R50.pkl')
-topk_moments = 5
->>>>>>> b96772ca
 js_codes = ["""() => {{
             let moment_text = document.getElementById('result_{}').textContent;
             var replaced_text = moment_text.replace(/moment..../, '').replace(/\ Score.*/, '');
